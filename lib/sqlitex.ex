defmodule Sqlitex do
  def close(db) do
    :esqlite3.close(db)
  end

  def open(path) when is_binary(path), do: open(String.to_char_list(path))
  def open(path) do
    :esqlite3.open(path)
  end

<<<<<<< HEAD
  def exec(db, query) do
    :esqlite3.exec(query, db)
  end

  def query(db, query, opts \\ []) do
    {:ok, statement} = :esqlite3.prepare(query, db)
    types = :esqlite3.column_types(statement) |> Tuple.to_list
    columns = :esqlite3.column_names(statement) |> Tuple.to_list
    rows = :esqlite3.fetchall(statement)
    into = Keyword.get(opts, :into, [])
    Sqlitex.Row.from(types, columns, rows, into)
  end

  def create(db, name, rows) do
    stmt = Enum.reduce(rows, nil, fn row, acc ->
      {name, type} = row
      cond do
        acc == nil ->
          Enum.join([Atom.to_string(name), Atom.to_string(type)], " ")
        true ->
          Enum.join([acc, ",", Atom.to_string(name), Atom.to_string(type)], " ")
      end
    end)

    exec(db, "CREATE TABLE IF NOT EXISTS #{name} (#{stmt})")
  end

=======
>>>>>>> 47dfbd9a
  def with_db(path, fun) do
    {:ok, db} = open(path)
    res = fun.(db)
    close(db)
    res
  end

  def exec(db, sql) do
    :esqlite3.exec(sql, db)
  end

  def query(db, sql, opts \\ []) do
    {params, into} = query_options(opts)
    {:ok, statement} = :esqlite3.prepare(sql, db)
    :ok = :esqlite3.bind(statement, params)
    types = :esqlite3.column_types(statement)
    columns = :esqlite3.column_names(statement)
    rows = :esqlite3.fetchall(statement)
    return_rows_or_error(types, columns, rows, into)
  end

  defp query_options(opts) do
    params = Keyword.get(opts, :bind, [])
    into = Keyword.get(opts, :into, [])
    {params, into}
  end

  defp return_rows_or_error(_, _, {:error, _} = error, _), do: error
  defp return_rows_or_error({:error, :no_columns}, columns, rows, into), do: return_rows_or_error({}, columns, rows, into)
  defp return_rows_or_error({:error, _} = error, _columns, _rows, _into), do: error
  defp return_rows_or_error(types, {:error, :no_columns}, rows, into), do: return_rows_or_error(types, {}, rows, into)
  defp return_rows_or_error(_types, {:error, _} = error, _rows, _into), do: error
  defp return_rows_or_error(types, columns, rows, into) do
    Sqlitex.Row.from(Tuple.to_list(types), Tuple.to_list(columns), rows, into)
  end
end<|MERGE_RESOLUTION|>--- conflicted
+++ resolved
@@ -8,36 +8,6 @@
     :esqlite3.open(path)
   end
 
-<<<<<<< HEAD
-  def exec(db, query) do
-    :esqlite3.exec(query, db)
-  end
-
-  def query(db, query, opts \\ []) do
-    {:ok, statement} = :esqlite3.prepare(query, db)
-    types = :esqlite3.column_types(statement) |> Tuple.to_list
-    columns = :esqlite3.column_names(statement) |> Tuple.to_list
-    rows = :esqlite3.fetchall(statement)
-    into = Keyword.get(opts, :into, [])
-    Sqlitex.Row.from(types, columns, rows, into)
-  end
-
-  def create(db, name, rows) do
-    stmt = Enum.reduce(rows, nil, fn row, acc ->
-      {name, type} = row
-      cond do
-        acc == nil ->
-          Enum.join([Atom.to_string(name), Atom.to_string(type)], " ")
-        true ->
-          Enum.join([acc, ",", Atom.to_string(name), Atom.to_string(type)], " ")
-      end
-    end)
-
-    exec(db, "CREATE TABLE IF NOT EXISTS #{name} (#{stmt})")
-  end
-
-=======
->>>>>>> 47dfbd9a
   def with_db(path, fun) do
     {:ok, db} = open(path)
     res = fun.(db)
@@ -59,6 +29,20 @@
     return_rows_or_error(types, columns, rows, into)
   end
 
+  def create(db, name, rows) do
+    stmt = Enum.reduce(rows, nil, fn row, acc ->
+      {name, type} = row
+      cond do
+        acc == nil ->
+          Enum.join([Atom.to_string(name), Atom.to_string(type)], " ")
+        true ->
+          Enum.join([acc, ",", Atom.to_string(name), Atom.to_string(type)], " ")
+      end
+    end)
+
+    exec(db, "CREATE TABLE IF NOT EXISTS #{name} (#{stmt})")
+  end
+
   defp query_options(opts) do
     params = Keyword.get(opts, :bind, [])
     into = Keyword.get(opts, :into, [])
