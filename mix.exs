defmodule Sqlitex.Mixfile do
  use Mix.Project

  def project do
    [app: :sqlitex,
     version: "1.1.1",
     elixir: "~> 1.2",
     deps: deps(),
     package: package(),
     test_coverage: [tool: ExCoveralls],
     preferred_cli_env: [
        "coveralls": :test,
        "coveralls.detail": :test,
        "coveralls.post": :test,
        "coveralls.html": :test],
     description: """
      A thin Elixir wrapper around esqlite
    """]
  end

  # Configuration for the OTP application
  def application do
    [applications: [:logger, :esqlite]]
  end

  # Type `mix help deps` for more examples and options
  defp deps do
    [
      {:esqlite, "~> 0.2.0"},
      {:decimal, "~> 1.1.0"},

      {:credo, "~> 0.4", only: :dev},
      {:dialyze, "~> 0.2.0", only: :dev},
<<<<<<< HEAD
      {:earmark, "1.0.3", only: :dev},
        # v1.1 introduces a deprecation warning that causes a lot of console
        # noise when used with current as-of-this-writing version of exdoc (0.14.5)
      {:ex_doc, "~> 0.14.5", only: :dev},
=======
      {:earmark, "~> 0.2.1", only: :dev},
      {:excoveralls, "~> 0.6", only: :test},
      {:ex_doc, "~> 0.11", only: :dev},
>>>>>>> f3e03e5a
      {:inch_ex, "~> 0.5", only: :dev},

      {:excheck, "~> 0.5", only: :test},
      {:triq, github: "triqng/triq", only: :test},
    ]
  end

  defp package do
   [maintainers: ["Michael Ries", "Jason M Barnes", "Graeme Coupar", "Eric Scouten"],
     licenses: ["MIT"],
     links: %{
      github: "https://github.com/mmmries/sqlitex",
      docs: "http://hexdocs.pm/sqlitex"}]
  end
end<|MERGE_RESOLUTION|>--- conflicted
+++ resolved
@@ -31,16 +31,11 @@
 
       {:credo, "~> 0.4", only: :dev},
       {:dialyze, "~> 0.2.0", only: :dev},
-<<<<<<< HEAD
       {:earmark, "1.0.3", only: :dev},
         # v1.1 introduces a deprecation warning that causes a lot of console
         # noise when used with current as-of-this-writing version of exdoc (0.14.5)
+      {:excoveralls, "~> 0.6", only: :test},
       {:ex_doc, "~> 0.14.5", only: :dev},
-=======
-      {:earmark, "~> 0.2.1", only: :dev},
-      {:excoveralls, "~> 0.6", only: :test},
-      {:ex_doc, "~> 0.11", only: :dev},
->>>>>>> f3e03e5a
       {:inch_ex, "~> 0.5", only: :dev},
 
       {:excheck, "~> 0.5", only: :test},
